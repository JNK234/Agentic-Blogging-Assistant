# -*- coding: utf-8 -*-
"""
Streamlit frontend application for the Agentic Blogging Assistant,
interacting with the FastAPI backend via an API client.
"""

import streamlit as st
import asyncio
import logging
from typing import List, Dict, Any, Optional, Tuple
import httpx # For catching specific exceptions
from pathlib import Path
import json # Added for parsing section content
import re # Added for regex operations

# Import the API client functions
import api_client

# Configure logging
logging.basicConfig(level=logging.INFO)
logger = logging.getLogger("BloggingAssistantAPIFrontend")

try:
    import nest_asyncio
    nest_asyncio.apply()
    logger.info("Applied nest_asyncio patch.")
except ImportError:
    logger.warning("nest_asyncio not found. Skipping patch.")

# --- Configuration ---
class AppConfig:
    PAGE_TITLE = "Agentic Blogging Assistant (API)"
    PAGE_ICON = "📝"
    LAYOUT = "wide"
    DEFAULT_MODEL = "gemini" # Default model selection
    SUPPORTED_MODELS = ["gemini", "claude", "openai", "deepseek", "openrouter"] # Align with backend ModelFactory
    SUPPORTED_FILE_TYPES = ["ipynb", "md", "py"]

# --- Session State Management ---
class SessionManager:
    @staticmethod
    def initialize_state():
        """Initializes the Streamlit session state dictionary."""
        if 'api_app_state' not in st.session_state:
            st.session_state.api_app_state = {
                'api_base_url': api_client.DEFAULT_API_BASE_URL,
                'project_name': None,
                'selected_model': AppConfig.DEFAULT_MODEL,
                'uploaded_files_info': [], # Stores basic info like name, type
                'processed_file_paths': [], # Paths returned by backend /upload
                'processed_file_hashes': {}, # Hashes returned by backend /process_files
                'notebook_hash': None,
                'markdown_hash': None,
                'python_hashes': [], # Store multiple python file hashes if needed
                'job_id': None, # ID for the current outline/draft generation job
                'generated_outline': None,
                'generated_sections': {}, # Dict mapping index to section data {title, raw_content, formatted_content}
                'final_draft': None, # Compiled draft before refinement
                'refined_draft': None, # Draft after adding intro/conclusion
                'summary': None, # Generated summary
                'title_options': None, # List of generated TitleOption objects
                'social_content': None, # Dict for {breakdown, linkedin, x, newsletter}
                'current_section_index': 0,
                'total_sections': 0,
                'is_initialized': False, # Flag to indicate if setup is complete
                'error_message': None,
                'status_message': "Please initialize the assistant.",
            }
            logger.info("Initialized session state.")

    @staticmethod
    def get(key: str, default: Any = None) -> Any:
        """Gets a value from the session state."""
        return st.session_state.api_app_state.get(key, default)

    @staticmethod
    def set(key: str, value: Any):
        """Sets a value in the session state."""
        st.session_state.api_app_state[key] = value
        # logger.debug(f"Set state '{key}' to: {value}") # Optional: Debug logging

    @staticmethod
    def clear_error():
        """Clears the error message."""
        st.session_state.api_app_state['error_message'] = None

    @staticmethod
    def set_error(message: str):
        """Sets an error message."""
        st.session_state.api_app_state['error_message'] = message
        logger.error(f"UI Error Set: {message}")

    @staticmethod
    def set_status(message: str):
        """Sets a status message."""
        st.session_state.api_app_state['status_message'] = message
        logger.info(f"UI Status Set: {message}")


# --- Helper Functions ---
def display_readable_outline(outline_data: Optional[Dict[str, Any]]):
    """Displays the outline dictionary in a readable format using Streamlit."""
    if not outline_data:
        st.info("No outline data to display.")
        return

    # Display Title
    title = outline_data.get("title", "Blog Outline")
    st.subheader(title)

    # Display Sections and Subsections
    sections = outline_data.get("sections")
    if isinstance(sections, list) and sections:
        for i, section in enumerate(sections):
            if isinstance(section, dict):
                section_title = section.get("title", f"Section {i+1}")
                st.markdown(f"**{i+1}. {section_title}**")

                subsections = section.get("subsections")
                if isinstance(subsections, list) and subsections:
                    for sub_i, subsection in enumerate(subsections):
                        # Ensure subsection is treated as a string
                        st.markdown(f"    - {str(subsection)}")
            else:
                # Handle case where section is just a string (less likely based on structure)
                 st.markdown(f"**{i+1}. {str(section)}**")

    else:
        st.markdown("*No sections defined in the outline.*")


def format_section_content_as_markdown(content_data: Any) -> str:
    """
    Formats potentially structured section content into a consistent Markdown string.

    Tries to parse the input as JSON if it's a string. If it's a dictionary
    (either parsed or directly passed), it formats known keys like 'title',
    'content', and 'code_examples' into Markdown. Other keys are displayed generically.
    If parsing fails or the input isn't structured, it's treated as plain text/Markdown.

    Args:
        content_data: The raw content received for a section. Can be a string
                      (potentially JSON), a dictionary, or None.

    Returns:
        A formatted Markdown string suitable for st.markdown.
    """
    logger.info(f"format_section_content_as_markdown received content_data of type: {type(content_data)}")
    if isinstance(content_data, str):
        logger.info(f"content_data (string preview): {content_data[:200]}...")
    elif isinstance(content_data, dict):
        logger.info(f"content_data (dict keys): {list(content_data.keys())}")


    if not content_data:
        return "*No content available for this section.*"
        

    data = None
    if isinstance(content_data, str):
        try:
            # Attempt to parse the string as JSON
            
            # Clean the string if it has ```json ```
            content_data = content_data.strip()
            if content_data.startswith("```json") and content_data.endswith("```"):
                content_data = content_data[7:-3].strip() 
                
            parsed_json = json.loads(content_data)
            if isinstance(parsed_json, dict):
                data = parsed_json # Successfully parsed into a dictionary
            else:
                 # Parsed into something other than a dictionary (e.g., a list if the JSON was just `[]`)
                 logger.warning(f"format_section_content_as_markdown: Parsed JSON but it's not a dictionary. Type: {type(parsed_json)}. Original: {content_data[:200]}...")
                 return f"*Error: Section content was valid JSON but not the expected dictionary structure. Content: {content_data[:200]}...*"
        except json.JSONDecodeError:
            # Failed to parse as JSON. Assume it's already Markdown or plain text.
            # This is where the raw JSON string might be returned if it's not caught as a dict later.
            # Let's keep 'content_data' as is for now, and the 'if data:' check below will handle it.
            # If it's not a dict, it will fall through to the final 'return str(content_data)'
            pass # Keep content_data as the original string

    elif isinstance(content_data, dict):
        data = content_data # Input was already a dictionary
    else:
        # Handle unexpected non-string, non-dict types by converting to string
        logger.warning(f"Unexpected content type received: {type(content_data)}. Displaying as string: {str(content_data)[:200]}...")
        return str(content_data)

<<<<<<< HEAD
    # If we successfully got a dictionary, format it without modifying the original
    if data:
        markdown_parts = []
        # Use a copy or access keys directly to avoid modifying the original 'data'
        local_data = data.copy() # Work on a copy

        # # Use H3 for sub-section title if present
        # title = local_data.get("title")
        # if title:
        #      markdown_parts.append(f"### {title}")

        # Main content block
        content = local_data.get("content")
        if content:
            markdown_parts.append(str(content))

        # Format code examples, avoiding double-fencing
        examples = local_data.get("code_examples")
        if examples:
            markdown_parts.append("\n**Code Examples:**\n") # Add header regardless of type
            if isinstance(examples, list) and examples:
                for i, example in enumerate(examples):
                    lang = ""
                    code = ""
                    if isinstance(example, dict):
                        lang = example.get("language", "")
                        code = example.get("code", "")
                    else:
                        code = str(example) # Assume the list item is the code string

                    code_str = str(code).strip()
                    # Check if it already looks like a fenced block
=======
    # At this point, 'data' is either a dictionary (parsed or passed in) or None (if input was a string that failed to parse to dict)
    if isinstance(data, dict):
        main_markdown_content = data.get("content")
        if isinstance(main_markdown_content, str):
            # If 'content' field exists and is a string, this is the primary Markdown.
            # Strip potential outer markdown code fences from the content itself.
            processed_main_content = main_markdown_content.strip()
            if processed_main_content.startswith("```markdown") and processed_main_content.endswith("```"):
                processed_main_content = processed_main_content[11:-3].strip()
            elif processed_main_content.startswith("```") and processed_main_content.endswith("```"):
                # Handle generic triple backticks as well
                # Find the first newline to remove the language specifier if present
                first_newline = processed_main_content.find('\n')
                if first_newline != -1:
                    processed_main_content = processed_main_content[first_newline+1:-3].strip()
                else: # Should not happen with valid fenced blocks but as a fallback
                    processed_main_content = processed_main_content[3:-3].strip()
            
            current_section_markdown_parts = [processed_main_content]
            
            examples = data.get("code_examples")
            if examples:
                current_section_markdown_parts.append("\n\n**Code Examples:**") # Add a clear separator
                if isinstance(examples, list):
                    for example in examples:
                        lang = example.get("language", "") if isinstance(example, dict) else ""
                        code = example.get("code", str(example)) if isinstance(example, dict) else str(example)
                        desc = example.get("description", "") if isinstance(example, dict) else ""
                        
                        if desc:
                             current_section_markdown_parts.append(f"\n_{desc}_")
                        
                        code_str = str(code).strip()
                        if code_str.startswith("```") and code_str.endswith("```"):
                            current_section_markdown_parts.append(f"\n{code_str}")
                        else:
                            current_section_markdown_parts.append(f"\n```{lang}\n{code_str}\n```")
                elif isinstance(examples, str): # Single code example string
                    code_str = examples.strip()
>>>>>>> cb014806
                    if code_str.startswith("```") and code_str.endswith("```"):
                        current_section_markdown_parts.append(f"\n{code_str}")
                    else:
                        current_section_markdown_parts.append(f"\n```python\n{code_str}\n```")
            
            return "\n".join(current_section_markdown_parts).strip() # Join with single newline, then strip
        else:
            # If 'content' field is missing/not a string, but 'data' is a dict,
            # this indicates the LLM did not follow instructions to put Markdown in 'content'.
            # Log the problematic structure and return it as JSON for debugging.
            logger.warning(f"format_section_content_as_markdown: Parsed input as dict, but 'content' field is missing or not a string. Data: {json.dumps(data, indent=2)}")
            # For display, try to return something sensible, or just the JSON dump.
            # Returning the raw 'content_data' (original string if it was a string) might be safer than data dump.
            # However, if 'data' was passed in as a dict directly, content_data might not be the original string.
            # If 'content' key is missing or its value is not a string
            error_msg_template = "*Error: Section data was a dictionary but the 'content' key was missing or not a string. Raw data for section:*\n```json\n{}\n```"
            logger.error(f"format_section_content_as_markdown: 'content' key missing or not a string in parsed data. Data: {json.dumps(data, indent=2)}")
            return error_msg_template.format(json.dumps(data, indent=2))

    # Fallback: If 'data' is None (meaning content_data was a string but failed json.loads)
    # or if content_data was not a string or dict initially.
    # We assume the original content_data might be plain Markdown or an error string itself.
    # Attempt to strip common Markdown fences if it's a string.
    if isinstance(content_data, str):
        logger.warning(f"format_section_content_as_markdown: Content data was not a processable dictionary with a 'content' key. Treating as direct Markdown/text: {content_data[:200]}...")
        processed_content_data = content_data.strip()
        if processed_content_data.startswith("```markdown") and processed_content_data.endswith("```"):
            return processed_content_data[11:-3].strip()
        # Handle generic ```language ``` (e.g. ```python ... ```) by stripping the fence
        # This regex looks for ``` followed by optional language, then newline, then content, then ```
        match = re.match(r"^```[\w]*\n(.*?)\n```$", processed_content_data, re.DOTALL)
        if match:
            return match.group(1).strip()
        # Handle simple ``` ``` without language specifier on the first line
        if processed_content_data.startswith("```") and processed_content_data.endswith("```"):
             # Check if it's a multi-line code block (```\ncode\n```) vs inline (```code```)
            if '\n' in processed_content_data:
                # Attempt to remove first and last lines if they are just backticks
                lines = processed_content_data.splitlines()
                if lines[0].strip() == "```" and lines[-1].strip() == "```":
                    return "\n".join(lines[1:-1]).strip()
            # For simple inline or single-line blocks, just remove the backticks
            return processed_content_data[3:-3].strip()
        return processed_content_data # Return the original string, possibly stripped of outer fences
    
    # If content_data was not a string initially (e.g. int, float, list not parsed to dict)
    logger.warning(f"format_section_content_as_markdown: Original content_data was not a string or dict. Type: {type(content_data)}. Returning as string.")
    return str(content_data)


# --- UI Components ---

class SidebarUI:
    """Handles rendering the sidebar and initialization logic."""

    def render(self):
        with st.sidebar:
            st.title(AppConfig.PAGE_TITLE)
            st.markdown("Configure your blogging assistant.")

            # API Base URL (optional override)
            api_base_url = st.text_input(
                "API Base URL",
                value=SessionManager.get('api_base_url', api_client.DEFAULT_API_BASE_URL),
                help="The base URL of the running FastAPI backend."
            )
            SessionManager.set('api_base_url', api_base_url) # Update state immediately

            # Check API Health
            if st.button("Check API Connection"):
                self._check_api_health(api_base_url)

            # Initialization Form
            with st.form("init_form"):
                st.subheader("Initialize Project")
                project_name = st.text_input(
                    "Blog Project Name",
                    value=SessionManager.get('project_name', ""),
                    help="A unique name for your blog project."
                )
                selected_model = st.selectbox(
                    "Select LLM Model",
                    options=AppConfig.SUPPORTED_MODELS,
                    index=AppConfig.SUPPORTED_MODELS.index(SessionManager.get('selected_model', AppConfig.DEFAULT_MODEL)),
                    help="Choose the language model for generation."
                )
                uploaded_files = st.file_uploader(
                    "Upload Files (.ipynb, .md, .py)",
                    type=AppConfig.SUPPORTED_FILE_TYPES,
                    accept_multiple_files=True,
                    help="Upload Jupyter notebooks, Markdown notes, or Python scripts."
                )

                initialize_button = st.form_submit_button("Initialize Assistant")

            if initialize_button:
                if not project_name:
                    st.sidebar.error("Please enter a project name.")
                elif not uploaded_files:
                    st.sidebar.error("Please upload at least one file.")
                else:
                    # Store basic info immediately for potential later use
                    SessionManager.set('project_name', project_name)
                    SessionManager.set('selected_model', selected_model)
                    SessionManager.set('uploaded_files_info', [{"name": f.name, "type": f.type, "size": f.size} for f in uploaded_files])
                    SessionManager.set('is_initialized', False) # Reset initialization status
                    SessionManager.set_status("Initializing...")
                    SessionManager.clear_error()

                    # Run the async initialization process
                    try:
                        asyncio.run(self._initialize_assistant(project_name, selected_model, uploaded_files, api_base_url))
                    except (httpx.HTTPStatusError, ConnectionError, ValueError) as api_err:
                        SessionManager.set_error(f"API Error: {str(api_err)}")
                        SessionManager.set_status("Initialization failed.")
                    except Exception as e:
                        logger.exception(f"Unexpected error during initialization: {e}")
                        SessionManager.set_error(f"An unexpected error occurred: {str(e)}")
                        SessionManager.set_status("Initialization failed.")

            # Display Status/Error
            status_message = SessionManager.get('status_message')
            error_message = SessionManager.get('error_message')

            if error_message:
                st.sidebar.error(error_message)
            elif status_message:
                if SessionManager.get('is_initialized'):
                    st.sidebar.success(status_message)
                    # Display project details on success
                    st.sidebar.markdown("---")
                    st.sidebar.write("**Project Details:**")
                    st.sidebar.write(f"- **Name:** {SessionManager.get('project_name')}")
                    st.sidebar.write(f"- **Model:** {SessionManager.get('selected_model')}")
                    st.sidebar.write("**Processed Files:**")
                    hashes = SessionManager.get('processed_file_hashes', {})
                    if hashes:
                        for path, hash_val in hashes.items():
                            st.sidebar.write(f"  - `{Path(path).name}` (Hash: `{hash_val[:8]}...`)")
                    else:
                        st.sidebar.write("  (No files processed yet)")

                else:
                    st.sidebar.info(status_message)

    def _check_api_health(self, base_url):
        """Checks the API health and updates the sidebar."""
        SessionManager.set_status("Checking API connection...")
        SessionManager.clear_error()
        try:
            is_healthy = asyncio.run(api_client.health_check(base_url=base_url))
            if is_healthy:
                st.sidebar.success("API Connection Successful!")
                SessionManager.set_status("API is reachable.")
            else:
                SessionManager.set_error("API Connection Failed. Check URL and ensure the backend is running.")
                SessionManager.set_status("API unreachable.")
        except Exception as e:
            logger.exception(f"Error during health check: {e}")
            SessionManager.set_error(f"API Connection Error: {str(e)}")
            SessionManager.set_status("API unreachable.")


    async def _initialize_assistant(self, project_name, model_name, uploaded_files, base_url):
        """Handles the async steps of uploading and processing files via API."""
        SessionManager.set_status("Uploading files...")
        files_to_send: List[Tuple[str, bytes, str]] = []
        for f in uploaded_files:
            files_to_send.append((f.name, f.getvalue(), f.type or "application/octet-stream"))

        upload_result = await api_client.upload_files(project_name, files_to_send, base_url=base_url)
        uploaded_paths = upload_result.get("files", [])
        if not uploaded_paths:
            SessionManager.set_error("File upload failed or returned no paths.")
            SessionManager.set_status("Initialization failed.")
            return

        SessionManager.set('processed_file_paths', uploaded_paths)
        SessionManager.set_status(f"Files uploaded ({len(uploaded_paths)}). Processing...")

        process_result = await api_client.process_files(project_name, model_name, uploaded_paths, base_url=base_url)
        file_hashes = process_result.get("file_hashes", {})
        SessionManager.set('processed_file_hashes', file_hashes)

        # Store specific hashes for outline generation
        SessionManager.set('notebook_hash', next((h for p, h in file_hashes.items() if p.endswith(".ipynb")), None))
        SessionManager.set('markdown_hash', next((h for p, h in file_hashes.items() if p.endswith(".md")), None))
        SessionManager.set('python_hashes', [h for p, h in file_hashes.items() if p.endswith(".py")]) # Store potentially multiple python hashes

        SessionManager.set_status("Assistant Initialized Successfully!")
        SessionManager.set('is_initialized', True)
        SessionManager.clear_error()
        logger.info(f"Initialization complete for project '{project_name}' with model '{model_name}'.")


class OutlineGeneratorUI:
    """Handles the Outline Generation Tab."""
    def render(self):
        st.header("1. Generate Blog Outline")

        if not SessionManager.get('is_initialized'):
            st.warning("Please initialize the assistant using the sidebar first.")
            return

        project_name = SessionManager.get('project_name')
        model_name = SessionManager.get('selected_model')
        notebook_hash = SessionManager.get('notebook_hash')
        markdown_hash = SessionManager.get('markdown_hash')
        # TODO: Decide how to handle multiple python hashes if needed for outline
        # python_hash = SessionManager.get('python_hashes')[0] if SessionManager.get('python_hashes') else None

        if not notebook_hash and not markdown_hash:
             st.info("No processed notebook or markdown files found. Outline generation requires at least one.")
             # Optionally allow generating outline without content? Requires backend change.

        # Add text area for user guidelines here
        user_guidelines = st.text_area("Optional Guidelines:",
                                       help="Provide specific instructions for the outline generation (e.g., 'Focus on practical examples', 'Exclude section on history').",
                                       key="user_guidelines_input")

        if st.button("Generate Outline", key="gen_outline_btn"):
            # Retrieve guideline text inside the button's logic block
            guideline_text = st.session_state.get('user_guidelines_input', '') # Get value using key

            if not notebook_hash and not markdown_hash:
                st.error("Cannot generate outline without processed notebook or markdown content.")
                return

            SessionManager.set_status("Generating outline...")
            SessionManager.clear_error()
            try:
                with st.spinner("Calling API to generate outline..."):
                    result = asyncio.run(api_client.generate_outline(
                        project_name=project_name,
                        model_name=model_name,
                        notebook_hash=notebook_hash,
                        markdown_hash=markdown_hash,
                        user_guidelines=guideline_text, # Pass the retrieved guidelines
                        base_url=SessionManager.get('api_base_url')
                    ))
                SessionManager.set('job_id', result.get('job_id'))
                SessionManager.set('generated_outline', result.get('outline'))
                SessionManager.set('total_sections', len(result.get('outline', {}).get('sections', [])))
                SessionManager.set('current_section_index', 0) # Reset section index
                SessionManager.set('generated_sections', {}) # Clear old sections
                SessionManager.set('final_draft', None) # Clear old draft
                SessionManager.set('social_content', None) # Clear old social content
                SessionManager.set_status("Outline generated successfully.")
                logger.info(f"Outline generated for job ID: {result.get('job_id')}")
            except (httpx.HTTPStatusError, ConnectionError, ValueError) as api_err:
                SessionManager.set_error(f"API Error generating outline: {str(api_err)}")
                SessionManager.set_status("Outline generation failed.")
            except Exception as e:
                logger.exception(f"Unexpected error during outline generation: {e}")
                SessionManager.set_error(f"An unexpected error occurred: {str(e)}")
                SessionManager.set_status("Outline generation failed.")

        # Display Outline
        outline = SessionManager.get('generated_outline')
        if outline:
            st.subheader("Generated Outline")
            # Display the outline in a readable format
            display_readable_outline(outline)
            st.success(f"Outline ready for Job ID: `{SessionManager.get('job_id')}`")
            st.markdown("---")
            st.info("Proceed to the 'Blog Draft' tab to generate sections.")
        else:
            st.info("Click 'Generate Outline' to start.")


class BlogDraftUI:
    """Handles the Blog Draft Tab."""
    def render(self):
        st.header("2. Generate Blog Draft Sections")

        if not SessionManager.get('job_id') or not SessionManager.get('generated_outline'):
            st.warning("Please generate an outline first on the 'Outline' tab.")
            return

        job_id = SessionManager.get('job_id')
        project_name = SessionManager.get('project_name')
        outline = SessionManager.get('generated_outline')
        total_sections = SessionManager.get('total_sections', 0)
        current_section_index = SessionManager.get('current_section_index', 0)
        generated_sections = SessionManager.get('generated_sections', {})

        if total_sections == 0:
            st.warning("The generated outline has no sections.")
            return

        st.progress(current_section_index / total_sections if total_sections > 0 else 0)
        st.write(f"Progress: {current_section_index}/{total_sections} sections generated.")
        st.markdown("---")

        # --- Section Generation ---
        if current_section_index < total_sections:
            current_section_info = outline['sections'][current_section_index]
            st.subheader(f"Next Section ({current_section_index + 1}/{total_sections}): {current_section_info.get('title', 'Untitled')}")

            with st.form(key=f"gen_section_{current_section_index}"):
                st.write("Generate the content for this section.")
                # Advanced options (optional)
                with st.expander("Advanced Options"):
                    max_iter = st.slider("Max Iterations", 1, 5, 3, key=f"iter_{current_section_index}")
                    quality_thresh = st.slider("Quality Threshold", 0.0, 1.0, 0.8, step=0.05, key=f"qual_{current_section_index}")
                generate_button = st.form_submit_button(f"Generate Section {current_section_index + 1}")

            if generate_button:
                SessionManager.set_status(f"Generating section {current_section_index + 1}...")
                SessionManager.clear_error()
                try:
                    with st.spinner(f"Calling API to generate section {current_section_index + 1}..."):
                        result = asyncio.run(api_client.generate_section(
                            project_name=project_name,
                            job_id=job_id,
                            section_index=current_section_index,
                            max_iterations=max_iter,
                            quality_threshold=quality_thresh,
                            base_url=SessionManager.get('api_base_url')
                        ))

                    # Extract data from the result dictionary
                    section_content_raw = result.get("section_content")
                    section_title_raw = result.get("section_title", current_section_info.get('title', 'Untitled'))
                    was_cached = result.get("was_cached", False) # Get the cache status flag

                    # Log whether the section was cached or generated
                    if was_cached:
                        logger.info(f"Section {current_section_index + 1} ('{section_title_raw}') loaded from cache.")
                        status_msg = f"Section {current_section_index + 1} loaded from cache."
                    else:
                        logger.info(f"Section {current_section_index + 1} ('{section_title_raw}') generated.")
                        status_msg = f"Section {current_section_index + 1} generated."

                    # Validate content (no change needed here, format_section_content_as_markdown handles various inputs)
                    formatted_content = format_section_content_as_markdown(section_content_raw)
                    if "Error:" in formatted_content and section_content_raw is None:
                         logger.warning(f"generate_section (cached={was_cached}) for job {job_id}, section {current_section_index} returned None content. Full result: {result}")
                    elif "Error:" in formatted_content:
                         logger.error(f"generate_section (cached={was_cached}) for job {job_id}, section {current_section_index} returned unexpected content type: {type(section_content_raw)}. Value: {section_content_raw}")


                    # Update session state
                    new_sections = SessionManager.get('generated_sections', {})
                    new_sections[current_section_index] = {
                        "title": section_title_raw,
                        "raw_content": section_content_raw, # Store original API response
                        "formatted_content": formatted_content # Store formatted version
                    }
                    SessionManager.set('generated_sections', new_sections)
                    SessionManager.set('current_section_index', current_section_index + 1)
                    SessionManager.set_status(status_msg) # Use the dynamic status message
                    st.rerun() # Rerun to update progress and show generated section

                except (httpx.HTTPStatusError, ConnectionError, ValueError) as api_err:
                    SessionManager.set_error(f"API Error generating section {current_section_index + 1}: {str(api_err)}")
                    SessionManager.set_status("Section generation failed.")
                except Exception as e:
                    logger.exception(f"Unexpected error during section generation: {e}")
                    SessionManager.set_error(f"An unexpected error occurred: {str(e)}")
                    SessionManager.set_status("Section generation failed.")
        else:
            # --- Draft Compilation ---
            st.subheader("All Sections Generated!")
            if st.button("Compile Final Draft", key="compile_draft_btn"):
                SessionManager.set_status("Compiling final draft from sections...")
                SessionManager.clear_error()
                try:
<<<<<<< HEAD
                    with st.spinner("Calling API to compile draft..."):
                        result = asyncio.run(api_client.compile_draft(
                            project_name=project_name,
                            job_id=job_id,
                            base_url=SessionManager.get('api_base_url')
                        ))
                    SessionManager.set('final_draft', result.get('draft'))
                    SessionManager.set_status("Draft compiled successfully.")
                    logger.info(f"Draft compiled for job ID: {job_id}")
                except (httpx.HTTPStatusError, ConnectionError, ValueError) as api_err:
                    SessionManager.set_error(f"API Error compiling draft: {str(api_err)}")
                    SessionManager.set_status("Draft compilation failed.")
=======
                    # --- Frontend Draft Compilation ---
                    blog_title = SessionManager.get('generated_outline', {}).get('title', 'My Blog Post')
                    sections_data = SessionManager.get('generated_sections', {})
                    sorted_indices = sorted(sections_data.keys())

                    draft_parts = [f"# {blog_title}\n"] # Start with H1 title

                    for index in sorted_indices:
                        section = sections_data.get(index, {})
                        section_title = section.get('title', f'Section {index + 1}')
                        formatted_content = section.get('formatted_content', '')

                        draft_parts.append(f"## {section_title}\n") # Add H2 for section title
                        draft_parts.append(formatted_content)

                    final_draft_content = "\n\n".join(draft_parts)
                    SessionManager.set('final_draft', final_draft_content)
                    SessionManager.set_status("Draft compiled successfully in frontend.")
                    logger.info(f"Draft compiled in frontend for job ID: {job_id}")
                    st.rerun() # Rerun to update UI and show compiled draft
>>>>>>> cb014806
                except Exception as e:
                    logger.exception(f"Unexpected error during draft compilation: {e}")
                    SessionManager.set_error(f"An unexpected error occurred: {str(e)}")
                    SessionManager.set_status("Draft compilation failed.")
            
            # Display the final draft here if it exists in session state, after the compile button
            final_draft_content_for_display_in_blog_draft_tab = SessionManager.get('final_draft')
            project_name_for_download_in_blog_draft_tab = SessionManager.get('project_name', "untitled_project")
            if final_draft_content_for_display_in_blog_draft_tab:
                st.subheader("Compiled Blog Draft Preview")
                st.download_button(
                    label="Download Compiled Draft (.md)",
                    data=final_draft_content_for_display_in_blog_draft_tab,
                    file_name=f"{project_name_for_download_in_blog_draft_tab}_compiled_draft.md",
                    mime="text/markdown",
                    key="download_compiled_draft_blog_draft_tab_primary"
                )
                with st.expander("View Compiled Draft", expanded=True):
                    st.markdown(final_draft_content_for_display_in_blog_draft_tab)
                with st.expander("Markdown Source", expanded=False):
                    st.text_area("Markdown Source (Compiled)", final_draft_content_for_display_in_blog_draft_tab, height=400, key="md_source_blog_draft_tab_primary")
                st.info("Proceed to the 'Refine & Finalize' tab to add introduction, conclusion, summary, and titles.")


        st.markdown("---")

        # --- Display Final Draft ---
        final_draft = SessionManager.get('final_draft')
        if final_draft:
            st.subheader("Final Blog Draft")
            st.download_button(
                label="Download Draft (.md)",
                data=final_draft,
                file_name=f"{project_name}_draft.md",
                mime="text/markdown",
                key="dl_compiled_blog_tab" # Static unique key
            )
            with st.expander("Preview Draft", expanded=True):
                st.markdown(final_draft)
            with st.expander("Markdown Source", expanded=False):
                st.text_area("Markdown", final_draft, height=400)
            st.info("Proceed to the 'Refine & Finalize' tab to add introduction, conclusion, summary, and titles.") # Updated instruction

        # --- Display Generated Sections & Feedback ---
        if generated_sections:
            st.subheader("Generated Content")
            sorted_indices = sorted(generated_sections.keys())
            for index in sorted_indices:
                section_data = generated_sections[index]
                with st.expander(f"Section {index + 1}: {section_data.get('title', 'Untitled')}", expanded=True): # Expand by default now
                    # Display the pre-formatted content stored in the state
                    st.markdown(section_data.get('formatted_content', '*Error: Formatted content not found.*'))
                    # Feedback Form
                    with st.form(key=f"feedback_form_{index}"):
                        feedback_text = st.text_area("Provide feedback to regenerate this section:", key=f"feedback_text_{index}")
                        regen_button = st.form_submit_button("Regenerate with Feedback")

                    if regen_button and feedback_text:
                        SessionManager.set_status(f"Regenerating section {index + 1} with feedback...")
                        SessionManager.clear_error()
                        try:
                            with st.spinner(f"Calling API to regenerate section {index + 1}..."):
                                result = asyncio.run(api_client.regenerate_section_with_feedback(
                                    project_name=project_name,
                                    job_id=job_id,
                                    section_index=index,
                                    feedback=feedback_text,
                                    # Add advanced options if needed, e.g., from sliders outside the form
                                    base_url=SessionManager.get('api_base_url')
                                ))
                            # Update the section content, ensuring it's a string
                            section_content_raw = result.get("section_content")

                            if isinstance(section_content_raw, str):
                                section_content = section_content_raw
                            elif section_content_raw is None:
                                section_content = "Error: Regeneration failed to return content."
                                logger.warning(f"regenerate_section for job {job_id}, section {index} returned None content. Full result: {result}")
                            else:
                                # Handle unexpected non-string content
                                logger.error(f"regenerate_section for job {job_id}, section {index} returned non-string content: {type(section_content_raw)}. Value: {section_content_raw}")
                                # Note: section_content variable is not directly used below, but error logging is kept.

                            # Explicitly fetch the latest state right before updating
                            current_sections_state = SessionManager.get('generated_sections', {})
                            if index in current_sections_state:
                                current_sections_state[index]['raw_content'] = section_content_raw # Update raw content
                                current_sections_state[index]['formatted_content'] = format_section_content_as_markdown(section_content_raw) # Update formatted content
                                # Note: Title is assumed unchanged during regeneration, but could be updated if API returns it
                                SessionManager.set('generated_sections', current_sections_state) # Save updated state
                                SessionManager.set_status(f"Section {index + 1} regenerated.")
                                st.rerun() # Update UI
                            else:
                                # Handle case where the section index somehow disappeared
                                SessionManager.set_error(f"Error: Could not find section {index + 1} in state to update after regeneration.")
                                SessionManager.set_status("Section regeneration failed (state error).")

                        except (httpx.HTTPStatusError, ConnectionError, ValueError) as api_err:
                            SessionManager.set_error(f"API Error regenerating section: {str(api_err)}")
                            SessionManager.set_status("Section regeneration failed.")
                        except Exception as e:
                            logger.exception(f"Unexpected error during section regeneration: {e}")
                            SessionManager.set_error(f"An unexpected error occurred: {str(e)}")
                            SessionManager.set_status("Section regeneration failed.")

        # Removed redundant display block for final_draft here to fix duplicate ID error

        # Removed the old display block for final_draft from the end of this method.
        # It's now handled within the 'else' block (all sections generated).

class RefinementUI:
    """Handles the Refine & Finalize Tab."""
    def render(self):
        st.header("3. Refine & Finalize Blog")

        if not SessionManager.get('final_draft'):
            st.warning("Please compile the draft on the 'Blog Draft' tab first.")
            return

        job_id = SessionManager.get('job_id')
        project_name = SessionManager.get('project_name')
        # final_draft = SessionManager.get('final_draft') # This is the unrefined draft

<<<<<<< HEAD
        # Removed the download button and expander for the compiled draft preview
        # in the Refine tab to avoid potential duplicate ID errors.
        # The user can download the compiled draft from the Blog Draft tab.
        # st.subheader("Compiled Draft Preview")
        # st.download_button(...)
        # with st.expander(...):
        #     st.markdown(final_draft)

        st.markdown("---") # Keep the separator
        st.subheader("Generate Introduction, Conclusion, Summary & Titles")
=======
        # Removed the preview of the unrefined 'final_draft' from this tab.
        # This tab should focus on the 'refined_draft' which is its output.
        # The 'final_draft' (unrefined) is displayed on the 'Blog Draft' tab.

        st.subheader("Generate Introduction, Conclusion, Summary, Titles & Suggestions") # Updated subheader
>>>>>>> cb014806

        if st.button("Refine Blog", key="refine_blog_btn"):
            SessionManager.set_status("Refining blog draft...")
            SessionManager.clear_error()
            try:
                with st.spinner("Calling API to refine blog..."):
                    # Get the compiled draft from session state
                    compiled_draft_content = SessionManager.get('final_draft')
                    if not compiled_draft_content:
                        raise ValueError("Compiled draft content is missing from session state.")

                    # Call the API client function, passing the compiled draft
                    result = asyncio.run(api_client.refine_blog(
                        project_name=project_name,
                        job_id=job_id,
                        compiled_draft=compiled_draft_content, # Pass the draft content
                        base_url=SessionManager.get('api_base_url')
                    ))
                # Store the results from the API response
                SessionManager.set('refined_draft', result.get('refined_draft')) # This should be the final text
                SessionManager.set('summary', result.get('summary'))
                SessionManager.set('title_options', result.get('title_options')) # Expecting a list of dicts
                SessionManager.set_status("Blog refined successfully.")
                logger.info(f"Blog refined for job ID: {job_id}")
            except AttributeError:
                 SessionManager.set_error("API Error: `refine_blog` function not found in `api_client.py`. Please update the client.")
                 SessionManager.set_status("Refinement failed.")
            except (httpx.HTTPStatusError, ConnectionError, ValueError) as api_err:
                SessionManager.set_error(f"API Error refining blog: {str(api_err)}")
                SessionManager.set_status("Refinement failed.")
            except Exception as e:
                logger.exception(f"Unexpected error during blog refinement: {e}")
                SessionManager.set_error(f"An unexpected error occurred: {str(e)}")
                SessionManager.set_status("Refinement failed.")

        # Display Refinement Results
        refined_draft = SessionManager.get('refined_draft')
        summary = SessionManager.get('summary')
        title_options = SessionManager.get('title_options') # This should be List[Dict]

        if refined_draft:
            st.markdown("---")
            st.subheader("Refined Blog Draft")
            st.download_button(
                label="Download Refined Draft (.md)",
                data=refined_draft,
                file_name=f"{project_name}_refined_draft.md",
                mime="text/markdown",
                key="dl_refined_refine_tab" # Static unique key
            )
            with st.expander("Preview Refined Draft", expanded=True):
                st.markdown(refined_draft)

        if summary:
             st.subheader("Generated Summary")
             st.markdown(summary)

        if title_options:
            st.subheader("Generated Title & Subtitle Options")
            for i, option in enumerate(title_options):
                with st.container(border=True):
                    st.markdown(f"**Option {i+1}:**")
                    st.markdown(f"**Title:** {option.get('title', 'N/A')}")
                    st.markdown(f"**Subtitle:** {option.get('subtitle', 'N/A')}")
                    st.caption(f"Reasoning: {option.get('reasoning', 'N/A')}")

        if refined_draft:
             st.info("Proceed to the 'Social Posts' tab to generate promotional content using the refined draft.")


class SocialPostsUI:
    """Handles the Social Posts Tab."""
    def render(self):
        st.header("4. Generate Social Media Content") # Updated header number

        # Check for refined draft now
        if not SessionManager.get('refined_draft'):
            st.warning("Please refine the blog draft on the 'Refine & Finalize' tab first.")
            return

        job_id = SessionManager.get('job_id')
        project_name = SessionManager.get('project_name')

        if st.button("Generate Social Content", key="gen_social_btn"):
            SessionManager.set_status("Generating social content...")
            SessionManager.clear_error()
            try:
                with st.spinner("Calling API to generate social content..."):
                    result = asyncio.run(api_client.generate_social_content(
                        project_name=project_name,
                        job_id=job_id,
                        base_url=SessionManager.get('api_base_url')
                    ))
                SessionManager.set('social_content', result.get('social_content'))
                SessionManager.set_status("Social content generated.")
                logger.info(f"Social content generated for job ID: {job_id}")
            except (httpx.HTTPStatusError, ConnectionError, ValueError) as api_err:
                SessionManager.set_error(f"API Error generating social content: {str(api_err)}")
                SessionManager.set_status("Social content generation failed.")
            except Exception as e:
                logger.exception(f"Unexpected error during social content generation: {e}")
                SessionManager.set_error(f"An unexpected error occurred: {str(e)}")
                SessionManager.set_status("Social content generation failed.")

        # Display Social Content
        social_content = SessionManager.get('social_content')
        if social_content:
            st.subheader("Generated Content")

            with st.expander("Content Breakdown Analysis", expanded=False):
                st.markdown(social_content.get('content_breakdown', 'Not available.'))

            with st.expander("LinkedIn Post", expanded=True):
                st.markdown(social_content.get('linkedin_post', 'Not available.'))

            with st.expander("X (Twitter) Post", expanded=True):
                st.markdown(social_content.get('x_post', 'Not available.'))

            with st.expander("Newsletter Content", expanded=True):
                st.markdown(social_content.get('newsletter_content', 'Not available.'))
        else:
            st.info("Click 'Generate Social Content' after compiling the draft.")


# --- Main Application Class ---
class BloggingAssistantAPIApp:
    def __init__(self):
        self.session = SessionManager()
        self.sidebar = SidebarUI()
        self.outline_generator = OutlineGeneratorUI()
        self.blog_draft = BlogDraftUI()
        self.refinement = RefinementUI() # Added refinement UI instance
        self.social_posts = SocialPostsUI()

    def setup(self):
        """Sets up Streamlit page configuration."""
        st.set_page_config(
            page_title=AppConfig.PAGE_TITLE,
            page_icon=AppConfig.PAGE_ICON,
            layout=AppConfig.LAYOUT
        )
        self.session.initialize_state() # Ensure state is initialized on first run/refresh

    def run(self):
        """Runs the main application flow."""
        self.setup()
        self.sidebar.render() # Render sidebar first for initialization

        # Display global status/error messages prominently
        error_message = SessionManager.get('error_message')
        status_message = SessionManager.get('status_message')
        if error_message:
            st.error(error_message)
        elif status_message and not SessionManager.get('is_initialized'): # Show status only if not initialized
             st.info(status_message)


        if SessionManager.get('is_initialized'):
            # Create tabs only after initialization, including the new Refine tab
            tab_outline, tab_draft, tab_refine, tab_social = st.tabs([
                "1. Outline", "2. Blog Draft", "3. Refine & Finalize", "4. Social Posts"
            ])

            with tab_outline:
                self.outline_generator.render()

            with tab_draft:
                self.blog_draft.render()

            with tab_refine: # Added tab rendering
                self.refinement.render()

            with tab_social:
                self.social_posts.render()
        else:
            # Optionally show a placeholder if not initialized
            st.markdown("---")
            st.info("⬅️ Please configure and initialize the assistant using the sidebar.")


# --- Application Entry Point ---
if __name__ == "__main__":
    app = BloggingAssistantAPIApp()
    app.run()<|MERGE_RESOLUTION|>--- conflicted
+++ resolved
@@ -12,6 +12,9 @@
 from pathlib import Path
 import json # Added for parsing section content
 import re # Added for regex operations
+from datetime import datetime
+import zipfile
+import io
 
 # Import the API client functions
 import api_client
@@ -187,40 +190,6 @@
         logger.warning(f"Unexpected content type received: {type(content_data)}. Displaying as string: {str(content_data)[:200]}...")
         return str(content_data)
 
-<<<<<<< HEAD
-    # If we successfully got a dictionary, format it without modifying the original
-    if data:
-        markdown_parts = []
-        # Use a copy or access keys directly to avoid modifying the original 'data'
-        local_data = data.copy() # Work on a copy
-
-        # # Use H3 for sub-section title if present
-        # title = local_data.get("title")
-        # if title:
-        #      markdown_parts.append(f"### {title}")
-
-        # Main content block
-        content = local_data.get("content")
-        if content:
-            markdown_parts.append(str(content))
-
-        # Format code examples, avoiding double-fencing
-        examples = local_data.get("code_examples")
-        if examples:
-            markdown_parts.append("\n**Code Examples:**\n") # Add header regardless of type
-            if isinstance(examples, list) and examples:
-                for i, example in enumerate(examples):
-                    lang = ""
-                    code = ""
-                    if isinstance(example, dict):
-                        lang = example.get("language", "")
-                        code = example.get("code", "")
-                    else:
-                        code = str(example) # Assume the list item is the code string
-
-                    code_str = str(code).strip()
-                    # Check if it already looks like a fenced block
-=======
     # At this point, 'data' is either a dictionary (parsed or passed in) or None (if input was a string that failed to parse to dict)
     if isinstance(data, dict):
         main_markdown_content = data.get("content")
@@ -260,7 +229,6 @@
                             current_section_markdown_parts.append(f"\n```{lang}\n{code_str}\n```")
                 elif isinstance(examples, str): # Single code example string
                     code_str = examples.strip()
->>>>>>> cb014806
                     if code_str.startswith("```") and code_str.endswith("```"):
                         current_section_markdown_parts.append(f"\n{code_str}")
                     else:
@@ -309,6 +277,128 @@
     # If content_data was not a string initially (e.g. int, float, list not parsed to dict)
     logger.warning(f"format_section_content_as_markdown: Original content_data was not a string or dict. Type: {type(content_data)}. Returning as string.")
     return str(content_data)
+
+
+def create_complete_blog_package() -> Dict[str, str]:
+    """
+    Creates a complete package of all generated content for download.
+    Returns a dictionary with filename -> content mappings.
+    """
+    package = {}
+    project_name = SessionManager.get('project_name', 'blog_project')
+    
+    # Clean project name for filenames
+    safe_project_name = "".join(c if c.isalnum() or c in ('-', '_') else '_' for c in project_name)
+    
+    # 1. Raw/Original Blog Draft
+    final_draft = SessionManager.get('final_draft')
+    if final_draft:
+        package[f"{safe_project_name}_original_draft.md"] = final_draft
+    
+    # 2. Refined Blog Draft
+    refined_draft = SessionManager.get('refined_draft')
+    if refined_draft:
+        package[f"{safe_project_name}_refined_blog.md"] = refined_draft
+    
+    # 3. Blog Summary
+    summary = SessionManager.get('summary')
+    if summary:
+        package[f"{safe_project_name}_summary.md"] = f"# Blog Summary\n\n{summary}"
+    
+    # 4. Title and Subtitle Options
+    title_options = SessionManager.get('title_options')
+    if title_options:
+        titles_content = "# Title and Subtitle Options\n\n"
+        for i, option in enumerate(title_options, 1):
+            if isinstance(option, dict):
+                title = option.get('title', 'N/A')
+                subtitle = option.get('subtitle', 'N/A')
+                titles_content += f"## Option {i}\n"
+                titles_content += f"**Title:** {title}\n\n"
+                titles_content += f"**Subtitle:** {subtitle}\n\n"
+                titles_content += "---\n\n"
+        package[f"{safe_project_name}_title_options.md"] = titles_content
+    
+    # 5. Social Media Content
+    social_content = SessionManager.get('social_content')
+    if social_content:
+        # Individual social platform files
+        if social_content.get('linkedin_post'):
+            package[f"{safe_project_name}_linkedin_post.md"] = f"# LinkedIn Post\n\n{social_content['linkedin_post']}"
+        
+        if social_content.get('x_post'):
+            package[f"{safe_project_name}_twitter_post.md"] = f"# X (Twitter) Post\n\n{social_content['x_post']}"
+        
+        if social_content.get('newsletter_content'):
+            package[f"{safe_project_name}_newsletter.md"] = f"# Newsletter Content\n\n{social_content['newsletter_content']}"
+        
+        if social_content.get('content_breakdown'):
+            package[f"{safe_project_name}_content_analysis.md"] = f"# Content Breakdown\n\n{social_content['content_breakdown']}"
+        
+        # Combined social media file
+        combined_social = "# Social Media Content Package\n\n"
+        
+        if social_content.get('content_breakdown'):
+            combined_social += "## Content Analysis\n\n"
+            combined_social += social_content['content_breakdown'] + "\n\n"
+            combined_social += "---\n\n"
+        
+        if social_content.get('linkedin_post'):
+            combined_social += "## LinkedIn Post\n\n"
+            combined_social += social_content['linkedin_post'] + "\n\n"
+            combined_social += "---\n\n"
+        
+        if social_content.get('x_post'):
+            combined_social += "## X (Twitter) Post\n\n"
+            combined_social += social_content['x_post'] + "\n\n"
+            combined_social += "---\n\n"
+        
+        if social_content.get('newsletter_content'):
+            combined_social += "## Newsletter Content\n\n"
+            combined_social += social_content['newsletter_content'] + "\n\n"
+        
+        package[f"{safe_project_name}_all_social_content.md"] = combined_social
+    
+    # 6. Complete Project Summary
+    outline = SessionManager.get('generated_outline')
+    master_content = f"# {project_name} - Complete Blog Project\n\n"
+    master_content += f"Generated on: {datetime.now().strftime('%Y-%m-%d %H:%M:%S')}\n\n"
+    
+    if outline:
+        master_content += f"**Blog Title:** {outline.get('title', 'N/A')}\n"
+        master_content += f"**Difficulty Level:** {outline.get('difficulty_level', 'N/A')}\n\n"
+    
+    master_content += "## Project Contents\n\n"
+    master_content += "This package contains the following files:\n\n"
+    
+    for filename in package.keys():
+        master_content += f"- `{filename}`\n"
+    
+    master_content += "\n## Workflow Summary\n\n"
+    master_content += "1. **Original Draft**: Raw blog content compiled from generated sections\n"
+    master_content += "2. **Refined Blog**: Enhanced version with improved introduction and conclusion\n"
+    master_content += "3. **Summary**: AI-generated summary of the blog content\n"
+    master_content += "4. **Title Options**: Multiple title and subtitle suggestions\n"
+    master_content += "5. **Social Content**: Ready-to-use social media posts for promotion\n\n"
+    
+    package[f"{safe_project_name}_README.md"] = master_content
+    
+    return package
+
+
+def create_zip_download(package: Dict[str, str]) -> bytes:
+    """
+    Creates a ZIP file from the package dictionary.
+    Returns the ZIP file as bytes for download.
+    """
+    zip_buffer = io.BytesIO()
+    
+    with zipfile.ZipFile(zip_buffer, 'w', zipfile.ZIP_DEFLATED) as zip_file:
+        for filename, content in package.items():
+            zip_file.writestr(filename, content)
+    
+    zip_buffer.seek(0)
+    return zip_buffer.getvalue()
 
 
 # --- UI Components ---
@@ -629,20 +719,6 @@
                 SessionManager.set_status("Compiling final draft from sections...")
                 SessionManager.clear_error()
                 try:
-<<<<<<< HEAD
-                    with st.spinner("Calling API to compile draft..."):
-                        result = asyncio.run(api_client.compile_draft(
-                            project_name=project_name,
-                            job_id=job_id,
-                            base_url=SessionManager.get('api_base_url')
-                        ))
-                    SessionManager.set('final_draft', result.get('draft'))
-                    SessionManager.set_status("Draft compiled successfully.")
-                    logger.info(f"Draft compiled for job ID: {job_id}")
-                except (httpx.HTTPStatusError, ConnectionError, ValueError) as api_err:
-                    SessionManager.set_error(f"API Error compiling draft: {str(api_err)}")
-                    SessionManager.set_status("Draft compilation failed.")
-=======
                     # --- Frontend Draft Compilation ---
                     blog_title = SessionManager.get('generated_outline', {}).get('title', 'My Blog Post')
                     sections_data = SessionManager.get('generated_sections', {})
@@ -663,7 +739,6 @@
                     SessionManager.set_status("Draft compiled successfully in frontend.")
                     logger.info(f"Draft compiled in frontend for job ID: {job_id}")
                     st.rerun() # Rerun to update UI and show compiled draft
->>>>>>> cb014806
                 except Exception as e:
                     logger.exception(f"Unexpected error during draft compilation: {e}")
                     SessionManager.set_error(f"An unexpected error occurred: {str(e)}")
@@ -769,8 +844,6 @@
                             SessionManager.set_error(f"An unexpected error occurred: {str(e)}")
                             SessionManager.set_status("Section regeneration failed.")
 
-        # Removed redundant display block for final_draft here to fix duplicate ID error
-
         # Removed the old display block for final_draft from the end of this method.
         # It's now handled within the 'else' block (all sections generated).
 
@@ -787,24 +860,11 @@
         project_name = SessionManager.get('project_name')
         # final_draft = SessionManager.get('final_draft') # This is the unrefined draft
 
-<<<<<<< HEAD
-        # Removed the download button and expander for the compiled draft preview
-        # in the Refine tab to avoid potential duplicate ID errors.
-        # The user can download the compiled draft from the Blog Draft tab.
-        # st.subheader("Compiled Draft Preview")
-        # st.download_button(...)
-        # with st.expander(...):
-        #     st.markdown(final_draft)
-
-        st.markdown("---") # Keep the separator
-        st.subheader("Generate Introduction, Conclusion, Summary & Titles")
-=======
         # Removed the preview of the unrefined 'final_draft' from this tab.
         # This tab should focus on the 'refined_draft' which is its output.
         # The 'final_draft' (unrefined) is displayed on the 'Blog Draft' tab.
 
         st.subheader("Generate Introduction, Conclusion, Summary, Titles & Suggestions") # Updated subheader
->>>>>>> cb014806
 
         if st.button("Refine Blog", key="refine_blog_btn"):
             SessionManager.set_status("Refining blog draft...")
@@ -848,13 +908,34 @@
         if refined_draft:
             st.markdown("---")
             st.subheader("Refined Blog Draft")
-            st.download_button(
-                label="Download Refined Draft (.md)",
-                data=refined_draft,
-                file_name=f"{project_name}_refined_draft.md",
-                mime="text/markdown",
-                key="dl_refined_refine_tab" # Static unique key
-            )
+            col1, col2 = st.columns(2)
+            
+            with col1:
+                st.download_button(
+                    label="Download Refined Draft (.md)",
+                    data=refined_draft,
+                    file_name=f"{project_name}_refined_draft.md",
+                    mime="text/markdown",
+                    key="dl_refined_refine_tab" # Static unique key
+                )
+            
+            with col2:
+                # Complete package download (without social content yet)
+                package = create_complete_blog_package()
+                if package:
+                    zip_data = create_zip_download(package)
+                    
+                    file_count = len(package)
+                    safe_name = "".join(c if c.isalnum() or c in ('-', '_') else '_' for c in project_name)
+                    
+                    st.download_button(
+                        label=f"📦 Blog Package ({file_count} files)",
+                        data=zip_data,
+                        file_name=f"{safe_name}_blog_package.zip",
+                        mime="application/zip",
+                        key="dl_package_refine_tab",
+                        help="Downloads complete blog package: drafts, summary, and title options"
+                    )
             with st.expander("Preview Refined Draft", expanded=True):
                 st.markdown(refined_draft)
 
@@ -925,6 +1006,76 @@
 
             with st.expander("Newsletter Content", expanded=True):
                 st.markdown(social_content.get('newsletter_content', 'Not available.'))
+            
+            # Download section for social content and complete package
+            st.subheader("Download Options")
+            
+            col1, col2 = st.columns(2)
+            
+            with col1:
+                st.markdown("**Individual Downloads:**")
+                
+                # Individual social media downloads
+                if social_content.get('linkedin_post'):
+                    st.download_button(
+                        label="📱 LinkedIn Post (.md)",
+                        data=f"# LinkedIn Post\n\n{social_content['linkedin_post']}",
+                        file_name=f"{SessionManager.get('project_name', 'blog')}_linkedin.md",
+                        mime="text/markdown",
+                        key="dl_linkedin_individual"
+                    )
+                
+                if social_content.get('x_post'):
+                    st.download_button(
+                        label="🐦 Twitter/X Post (.md)",
+                        data=f"# X (Twitter) Post\n\n{social_content['x_post']}",
+                        file_name=f"{SessionManager.get('project_name', 'blog')}_twitter.md",
+                        mime="text/markdown",
+                        key="dl_twitter_individual"
+                    )
+                
+                if social_content.get('newsletter_content'):
+                    st.download_button(
+                        label="📧 Newsletter (.md)",
+                        data=f"# Newsletter Content\n\n{social_content['newsletter_content']}",
+                        file_name=f"{SessionManager.get('project_name', 'blog')}_newsletter.md",
+                        mime="text/markdown",
+                        key="dl_newsletter_individual"
+                    )
+            
+            with col2:
+                st.markdown("**Complete Package:**")
+                
+                # Check if we have enough content for a complete package
+                has_refined_blog = SessionManager.get('refined_draft') is not None
+                has_final_blog = SessionManager.get('final_draft') is not None
+                
+                if has_refined_blog or has_final_blog:
+                    # Complete blog package download
+                    package = create_complete_blog_package()
+                    if package:
+                        zip_data = create_zip_download(package)
+                        
+                        file_count = len(package)
+                        project_name = SessionManager.get('project_name', 'blog_project')
+                        safe_name = "".join(c if c.isalnum() or c in ('-', '_') else '_' for c in project_name)
+                        
+                        st.download_button(
+                            label=f"📦 Complete Package ({file_count} files)",
+                            data=zip_data,
+                            file_name=f"{safe_name}_complete_blog_package.zip",
+                            mime="application/zip",
+                            key="dl_complete_package",
+                            help="Downloads all blog content: original draft, refined version, summary, titles, and social media posts"
+                        )
+                        
+                        with st.expander("📋 Package Contents", expanded=False):
+                            st.markdown("This package includes:")
+                            for filename in sorted(package.keys()):
+                                st.markdown(f"• `{filename}`")
+                
+                else:
+                    st.info("Complete the blog refinement process to unlock the full package download.")
         else:
             st.info("Click 'Generate Social Content' after compiling the draft.")
 
