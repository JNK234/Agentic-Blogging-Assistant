--- conflicted
+++ resolved
@@ -20,14 +20,8 @@
 class BlogRefinementState(BaseModel):
     """Represents the state managed by the BlogRefinementAgent's graph (if using LangGraph)."""
     original_draft: str
-<<<<<<< HEAD
-    refined_draft: Optional[str] = None
-    introduction: Optional[str] = None # Added missing field
-    conclusion: Optional[str] = None # Added missing field
-=======
     introduction: Optional[str] = None # Added
     conclusion: Optional[str] = None # Added
->>>>>>> cb014806
     summary: Optional[str] = None
     title_options: Optional[List[TitleOption]] = None
     refined_draft: Optional[str] = None # Added to resolve AttributeError
