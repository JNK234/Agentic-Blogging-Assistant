--- conflicted
+++ resolved
@@ -67,13 +67,8 @@
 
 # --- Title/Subtitle Generation ---
 GENERATE_TITLES_PROMPT = """
-<<<<<<< HEAD
 You are an expert copywriter and SEO specialist tasked with generating compelling titles and subtitles for a blog post.
 The full draft of the blog post is provided below.
-
-**Blog Draft:**
-=======
-{persona_instructions}
 
 Create compelling titles that reflect how an expert practitioner would share insights with peers. Your titles should communicate clear value and specific outcomes while maintaining the authentic voice of someone sharing hard-earned knowledge.
 
@@ -81,40 +76,10 @@
 You're not creating marketing copy—you're offering genuine insights to fellow practitioners who value substance over style. Your titles should reflect the same conversational authority and strategic clarity found in the best technical writing.
 
 **BLOG POST ANALYSIS:**
->>>>>>> d2b8da84
-```markdown
-{blog_draft}
-```
-
-<<<<<<< HEAD
-**Task:**
-Generate 3-4 distinct and high-quality title and subtitle options for this blog post.
-Each option must include:
-1.  **Title:** Catchy, professional, simple, and SEO-optimized. Should accurately reflect the core topic.
-2.  **Subtitle:** Complements the title, provides more context, and entices the reader.
-3.  **Reasoning:** A brief explanation (1-2 sentences) justifying why this title/subtitle pair is effective (e.g., highlights key benefit, targets specific keywords, uses strong verbs, addresses audience need).
-
-**Desired Output Format:**
-Provide the output as a JSON list of objects, where each object has the keys "title", "subtitle", and "reasoning".
-
-Example Format:
-```json
-[
-  {{
-    "title": "Example Title 1: Catchy and Clear",
-    "subtitle": "An engaging subtitle explaining the core benefit.",
-    "reasoning": "This option uses strong keywords for SEO and clearly states the value proposition."
-  }},
-  {{
-    "title": "Example Title 2: Question-Based",
-    "subtitle": "A subtitle that poses a relevant question to the reader.",
-    "reasoning": "Engages the reader directly and highlights a common pain point relevant to the blog's content."
-  }}
-]
-```
-
-**Generate 3-4 options following this exact JSON format.**
-=======
+```markdown
+{blog_draft}
+```
+
 **TITLE CREATION PRINCIPLES:**
 
 1. **Direct Value Communication**:
@@ -163,7 +128,6 @@
 ```
 
 Focus on titles that authentically represent both the content depth and the expert practitioner voice—direct, valuable, and reflective of genuine technical insight sharing.
->>>>>>> d2b8da84
 """
 
 # --- Main Content Formatting ---
